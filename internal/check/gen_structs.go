package check

import (
	"bytes"
	"fmt"
	"path/filepath"
	"regexp"
	"strings"

	"gorm.io/driver/mysql"
	"gorm.io/gorm"
	"gorm.io/gorm/utils/tests"

	"gorm.io/gen/internal/parser"
)

/*
** The feature of mapping table from database server to Golang struct
** Provided by @qqxhb
 */

const (
	ModelPkg = "model"

	//query table structure
	columnQuery = "SELECT COLUMN_NAME ,COLUMN_COMMENT ,DATA_TYPE ,IS_NULLABLE ,COLUMN_KEY,COLUMN_TYPE,COLUMN_DEFAULT,EXTRA" +
		" FROM information_schema.columns WHERE table_schema = ? AND table_name =? ORDER BY ORDINAL_POSITION"
)

var (
	defaultDataType             = "string"
	dataType        dataTypeMap = map[string]func(detailType string) string{
		"int":        func(string) string { return "int32" },
		"integer":    func(string) string { return "int32" },
		"smallint":   func(string) string { return "int32" },
		"mediumint":  func(string) string { return "int32" },
		"bigint":     func(string) string { return "int64" },
		"float":      func(string) string { return "float32" },
		"double":     func(string) string { return "float64" },
		"decimal":    func(string) string { return "float64" },
		"char":       func(string) string { return "string" },
		"varchar":    func(string) string { return "string" },
		"tinytext":   func(string) string { return "string" },
		"mediumtext": func(string) string { return "string" },
		"longtext":   func(string) string { return "string" },
		"binary":     func(string) string { return "[]byte" },
		"varbinary":  func(string) string { return "[]byte" },
		"tinyblob":   func(string) string { return "[]byte" },
		"blob":       func(string) string { return "[]byte" },
		"mediumblob": func(string) string { return "[]byte" },
		"longblob":   func(string) string { return "[]byte" },
		"text":       func(string) string { return "string" },
		"json":       func(string) string { return "string" },
		"enum":       func(string) string { return "string" },
		"time":       func(string) string { return "time.Time" },
		"date":       func(string) string { return "time.Time" },
		"datetime":   func(string) string { return "time.Time" },
		"timestamp":  func(string) string { return "time.Time" },
		"year":       func(string) string { return "int32" },
		"bit":        func(string) string { return "[]uint8" },
		"boolean":    func(string) string { return "bool" },
		"tinyint": func(detailType string) string {
			if strings.HasPrefix(detailType, "tinyint(1)") {
				return "bool"
			}
			return "int32"
		},
	}
)

type dataTypeMap map[string]func(string) string

// TODO diy type map global or single
func (m dataTypeMap) Get(dataType, detailType string) string {
	if convert, ok := m[dataType]; ok {
		return convert(detailType)
	}
	return defaultDataType
}

type SchemaNameOpt func(*gorm.DB) string
type MemberOpt func(*Member) *Member

// GenBaseStructs generate db model by table name
func GenBaseStructs(db *gorm.DB, pkg, tableName, modelName string, schemaNameOpts []SchemaNameOpt, memberOpts []MemberOpt, nullable bool) (bases *BaseStruct, err error) {
	if _, ok := db.Config.Dialector.(tests.DummyDialector); ok {
		return nil, fmt.Errorf("UseDB() is necessary to generate model struct [%s] from database table [%s]", modelName, tableName)
	}

	if err = checkModelName(modelName); err != nil {
		return nil, fmt.Errorf("model name %q is invalid: %w", modelName, err)
	}
	if pkg == "" {
		pkg = ModelPkg
	}
	pkg = filepath.Base(pkg)
	dbName := getSchemaName(db, schemaNameOpts...)
	columns, err := getTbColumns(db, dbName, tableName)
	if err != nil {
		return nil, err
	}
	base := BaseStruct{
		Source:        TableName,
		GenBaseStruct: true,
		TableName:     tableName,
		StructName:    modelName,
		NewStructName: uncaptialize(modelName),
		S:             strings.ToLower(modelName[0:1]),
		StructInfo:    parser.Param{Type: modelName, Package: pkg},
	}

	// TODO create new member
	for _, field := range columns {
		m := modifyMember(toMember(field, nullable), memberOpts)
		if m == nil {
			continue
		}
		m.Name = db.NamingStrategy.SchemaName(m.Name)

		base.Members = append(base.Members, m.Revise())
	}

	return &base, nil
}

func toMember(field *Column, nullable bool) *Member {
	memberType := dataType.Get(field.DataType, field.ColumnType)
	if field.ColumnName == "deleted_at" && memberType == "time.Time" {
		memberType = "gorm.DeletedAt"
	}
	if nullable && field.IsNullable == "YES" {
		memberType = "*" + memberType
	}
	return &Member{
		Name:             field.ColumnName,
		Type:             memberType,
		ModelType:        memberType,
		ColumnName:       field.ColumnName,
		ColumnComment:    field.ColumnComment,
		MultilineComment: containMultiline(field.ColumnComment),
		GORMTag:          buildGormTag(field),
		JSONTag:          field.ColumnName,
	}
}
<<<<<<< HEAD

func BuildGormTag(columnName, columnDefault string) string {
	if columnDefault == "" {
		return fmt.Sprintf("column:%s", columnName)
=======
func buildGormTag(field *Column) string {
	if field == nil {
		return ""
	}
	var buf bytes.Buffer
	buf.WriteString(fmt.Sprintf("column:%s", field.ColumnName))
	if field.IsPrimaryKey() {
		buf.WriteString(";primaryKey")
		if !field.AutoIncrement() {
			// integer PrioritizedPrimaryField enables AutoIncrement by default, 
			// if not, we need to turn off autoIncrement for the fields
			buf.WriteString(";autoIncrement:false")
		}
	}
	if field.ColumnDefault != "" {
		buf.WriteString(fmt.Sprintf(";default:%s", field.ColumnDefault))
>>>>>>> 1b3683df
	}
	return buf.String()
}

func modifyMember(m *Member, opts []MemberOpt) *Member {
	for _, opt := range opts {
		m = opt(m)
		if m == nil {
			break
		}
	}
	return m
}

//Mysql
func getTbColumns(db *gorm.DB, schemaName string, tableName string) (result []*Column, err error) {
	err = db.Raw(columnQuery, schemaName, tableName).Scan(&result).Error
	return
}

// get mysql db' name
var dbNameReg = regexp.MustCompile(`/\w+\??`)

func getSchemaName(db *gorm.DB, opts ...SchemaNameOpt) string {
	for _, opt := range opts {
		if name := opt(db); name != "" {
			return name
		}
	}
	if db == nil || db.Dialector == nil {
		return ""
	}
	myDia, ok := db.Dialector.(*mysql.Dialector)
	if !ok || myDia == nil || myDia.Config == nil {
		return ""
	}
	dbName := dbNameReg.FindString(myDia.DSN)
	if len(dbName) < 3 {
		return ""
	}
	end := len(dbName)
	if strings.HasSuffix(dbName, "?") {
		end--
	}
	return dbName[1:end]
}

// get mysql db' name
var modelNameReg = regexp.MustCompile(`^\w+$`)

func checkModelName(name string) error {
	if name == "" {
		return nil
	}
	if !modelNameReg.MatchString(name) {
		return fmt.Errorf("model name cannot contains invalid character")
	}
	if name[0] < 'A' || name[0] > 'Z' {
		return fmt.Errorf("model name must be initial capital")
	}
	return nil
}<|MERGE_RESOLUTION|>--- conflicted
+++ resolved
@@ -142,12 +142,7 @@
 		JSONTag:          field.ColumnName,
 	}
 }
-<<<<<<< HEAD
-
-func BuildGormTag(columnName, columnDefault string) string {
-	if columnDefault == "" {
-		return fmt.Sprintf("column:%s", columnName)
-=======
+
 func buildGormTag(field *Column) string {
 	if field == nil {
 		return ""
@@ -164,7 +159,6 @@
 	}
 	if field.ColumnDefault != "" {
 		buf.WriteString(fmt.Sprintf(";default:%s", field.ColumnDefault))
->>>>>>> 1b3683df
 	}
 	return buf.String()
 }
