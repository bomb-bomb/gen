module gorm.io/gen

go 1.14

require (
	github.com/pkg/errors v0.9.1 // indirect
	golang.org/x/sys v0.0.0-20220222200937-f2425489ef4c // indirect
	golang.org/x/tools v0.1.10
	gopkg.in/yaml.v3 v3.0.0-20210107192922-496545a6307b
	gorm.io/datatypes v1.0.6
	gorm.io/driver/mysql v1.3.3
	gorm.io/driver/postgres v1.3.3
	gorm.io/driver/sqlite v1.3.1
<<<<<<< HEAD
	gorm.io/driver/sqlserver v1.3.2
	gorm.io/gorm v1.23.3
=======
	gorm.io/driver/sqlserver v1.3.1
	gorm.io/gorm v1.23.4
>>>>>>> a84f7cef
	gorm.io/hints v1.1.0
)

// replace golang.org/x/net => golang.org/x/net v0.0.0-20211015210444-4f30a5c0130f<|MERGE_RESOLUTION|>--- conflicted
+++ resolved
@@ -11,13 +11,9 @@
 	gorm.io/driver/mysql v1.3.3
 	gorm.io/driver/postgres v1.3.3
 	gorm.io/driver/sqlite v1.3.1
-<<<<<<< HEAD
 	gorm.io/driver/sqlserver v1.3.2
 	gorm.io/gorm v1.23.3
-=======
-	gorm.io/driver/sqlserver v1.3.1
 	gorm.io/gorm v1.23.4
->>>>>>> a84f7cef
 	gorm.io/hints v1.1.0
 )
 
