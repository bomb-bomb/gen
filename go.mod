--- conflicted
+++ resolved
@@ -8,13 +8,8 @@
 	golang.org/x/tools v0.1.7
 	gorm.io/datatypes v1.0.3
 	gorm.io/driver/mysql v1.2.0
-<<<<<<< HEAD
-	gorm.io/driver/postgres v1.2.2
+	gorm.io/driver/postgres v1.2.3
 	gorm.io/driver/sqlite v1.2.6
-=======
-	gorm.io/driver/postgres v1.2.3
-	gorm.io/driver/sqlite v1.2.4
->>>>>>> 34cfa76a
 	gorm.io/driver/sqlserver v1.2.1
 	gorm.io/gorm v1.22.3
 	gorm.io/hints v1.1.0
