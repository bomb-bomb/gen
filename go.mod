module gorm.io/gen

go 1.14

require (
	golang.org/x/tools v0.1.7
	gorm.io/datatypes v1.0.2
<<<<<<< HEAD
	gorm.io/driver/mysql v1.1.3
	gorm.io/gorm v1.22.0
=======
	gorm.io/driver/mysql v1.1.2
	gorm.io/gorm v1.22.2
>>>>>>> b3fafc43
	gorm.io/hints v0.0.0-20210809061251-a20b3c9afa2b
)<|MERGE_RESOLUTION|>--- conflicted
+++ resolved
@@ -5,12 +5,7 @@
 require (
 	golang.org/x/tools v0.1.7
 	gorm.io/datatypes v1.0.2
-<<<<<<< HEAD
-	gorm.io/driver/mysql v1.1.3
-	gorm.io/gorm v1.22.0
-=======
 	gorm.io/driver/mysql v1.1.2
 	gorm.io/gorm v1.22.2
->>>>>>> b3fafc43
 	gorm.io/hints v0.0.0-20210809061251-a20b3c9afa2b
 )